<<<<<<< HEAD
# News App

A Django-based news application where users can be Readers, Journalists, Editors, or Publishers.  
This project supports both local virtual environment setup and Docker-based deployment.

---

## Features

- Custom user roles: Reader, Journalist, Editor, Publisher  
- Article and Newsletter management  
- Drafts, approvals, and publishing workflow  
- REST API for articles, drafts, and publishers  
- Fully documented using Sphinx  

---

## Setup Using Virtual Environment

1. Clone the repository:
```powershell
git clone https://github.com/Chie-codes/News_app
cd news_project
```
2. Create and activate virtual environment
```powershell
python -m venv venv
# Windows
venv\Scripts\activate
# macOS/Linux
source venv/bin/activate

```
3. Install dependencies
```powershell
pip install -r requirements.txt
```
4. Run migration
```powershell
python manage.py migrate
```
5. Create a superuser
```powershell
python manage.py createsuperuser
```
6. Start server
```powershell
python manage.py runserver
```

## Setup Using Docker

1. Install docker and ensure its running
2. Build docker image
```powershell
docker build -t news-app:latest .
docker run -p 8000:8000 news-app:latest
```

## Sphinx
Documentation found in docs/build/html/index.html

```powershell
cd docs
make html
```
=======
# News App

A Django-based news application where users can be Readers, Journalists, Editors, or Publishers.  
This project supports both local virtual environment setup and Docker-based deployment.

---

## Features

- Custom user roles: Reader, Journalist, Editor, Publisher  
- Article and Newsletter management  
- Drafts, approvals, and publishing workflow  
- REST API for articles, drafts, and publishers  
- Fully documented using Sphinx  

---

## Setup Using Virtual Environment

1. Clone the repository:
```powershell
git clone https://github.com/Chie-codes/News_app
cd news_project
```
2. Create and activate virtual environment
```powershell
python -m venv venv
# Windows
venv\Scripts\activate
# macOS/Linux
source venv/bin/activate

```
3. Install dependencies
```powershell
pip install -r requirements.txt
```
4. Run migration
```powershell
python manage.py makemigrations
python manage.py migrate
```
5. Create a superuser
```powershell
python manage.py createsuperuser
```
6. Start server
```powershell
python manage.py runserver
```

## Setup Using Docker Compose

1. Make sure Docker is installed and running.
2. From the root of your project, build and start the containers:

```powershell
docker compose up --build
```
This will:

- Build the Django app image
- Start the MySQL database container
- Run makemigrations and migrate automatically
- Run the Django development server on http://localhost:8000

3. To stop and remove containers and volumes:

```powershell
docker compose down -v
```

## Sphinx
Documentation found in docs/build/html/index.html

```powershell
cd docs
make html
```
>>>>>>> 747048f2
<|MERGE_RESOLUTION|>--- conflicted
+++ resolved
@@ -1,71 +1,3 @@
-<<<<<<< HEAD
-# News App
-
-A Django-based news application where users can be Readers, Journalists, Editors, or Publishers.  
-This project supports both local virtual environment setup and Docker-based deployment.
-
----
-
-## Features
-
-- Custom user roles: Reader, Journalist, Editor, Publisher  
-- Article and Newsletter management  
-- Drafts, approvals, and publishing workflow  
-- REST API for articles, drafts, and publishers  
-- Fully documented using Sphinx  
-
----
-
-## Setup Using Virtual Environment
-
-1. Clone the repository:
-```powershell
-git clone https://github.com/Chie-codes/News_app
-cd news_project
-```
-2. Create and activate virtual environment
-```powershell
-python -m venv venv
-# Windows
-venv\Scripts\activate
-# macOS/Linux
-source venv/bin/activate
-
-```
-3. Install dependencies
-```powershell
-pip install -r requirements.txt
-```
-4. Run migration
-```powershell
-python manage.py migrate
-```
-5. Create a superuser
-```powershell
-python manage.py createsuperuser
-```
-6. Start server
-```powershell
-python manage.py runserver
-```
-
-## Setup Using Docker
-
-1. Install docker and ensure its running
-2. Build docker image
-```powershell
-docker build -t news-app:latest .
-docker run -p 8000:8000 news-app:latest
-```
-
-## Sphinx
-Documentation found in docs/build/html/index.html
-
-```powershell
-cd docs
-make html
-```
-=======
 # News App
 
 A Django-based news application where users can be Readers, Journalists, Editors, or Publishers.  
@@ -144,5 +76,4 @@
 ```powershell
 cd docs
 make html
-```
->>>>>>> 747048f2
+```